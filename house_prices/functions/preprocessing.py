--- conflicted
+++ resolved
@@ -1,11 +1,14 @@
-<<<<<<< HEAD
 # modify this file and submit PR
-
 import json
 import warnings
 
 import pandas as pd
+import phik
 from pandas.api.types import is_numeric_dtype
+from sklearn.cluster import DBSCAN
+from sklearn.ensemble import IsolationForest
+from sklearn.feature_selection import VarianceThreshold
+from sklearn.svm import OneClassSVM
 
 
 class OptionsNotSetUpError(Exception):
@@ -174,13 +177,7 @@
             raise OptionsNotSetUpError("set up options before saving")
         with open(filename, "w") as f:
             f.write(json.dumps(self.options, indent=2))
-=======
-import pandas as pd
-import phik
-from sklearn.ensemble import IsolationForest
-from sklearn.cluster import DBSCAN
-from sklearn.svm import OneClassSVM
-from sklearn.feature_selection import VarianceThreshold
+
 
 def removeOutliers(data: pd.DataFrame, method: str, treshold: float):
      """ 
@@ -333,5 +330,4 @@
     cols_to_drop = [column for column in data.columns if raw_variances[column]/(means[column]**2) < threshold]
     data_high_variance = data_copy.drop(columns = cols_to_drop)
     
-    return data_high_variance, cols_to_drop
->>>>>>> 581812d9
+    return data_high_variance, cols_to_drop