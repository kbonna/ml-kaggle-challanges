# modify this file and submit PR
<<<<<<< HEAD
def removeOutliers(data: pd.DataFrame, method: str, treshold: float):
     """ 
    Function try to find outliers in given data set using one of available methods: DBSSCAN, OneClassSVN, IsolationForest. 
    Next step is reduce number of outliers to given treshold. Where treshold is percentage of population.
    Value 0.05 means that function will return data set without 5% of population which were marked as outlier.
    If algorithm detected number of outliers less than treshold then funtion remove all detected outliers from population.
    
    Args:
        data (Pd.DataFrame): Data set which should contains only features.
        threshold (float): Value between 0 and 1.
        method (str): Method used to calculate corelation between columns. Available methods: DBSSCAN, SVN, IsolationForest
    Returns:
        Data Frame without observation marked as outliers.

    """
    
    methods = {'DBSSCAN':  DBSCAN(eps = 1_500),
         'SVN': OneClassSVM(kernel = 'linear', nu = .05),
         'IsolationForest': IsolationForest( behaviour = 'new', random_state = 1, contamination= treshold)}
    model = methods[method]
    outliers = model.fit_predict(data)
    
    lowerBound = np.floor(treshold * len(data))
    toRemove = data.loc[outliers==-1 ,:].index
    toRemove = toRemove[: int(min(lowerBound, len(toRemove)))]
    return data.drop(toRemove)

def removeHighlyCorreletedFeatures(data: pd.DataFrame, threshold: float, method: str):
    """ 
    Function calculates correlation between features and removes one of these features which are highly correleted.
    Warning: if two features are highly correleted then function take first feature from list data.columns.
    Highly correleted features are these which absolute value of correlation is bigger than treshold. 
    Args:
        data (Pd.DataFrame): Data set which should contains only features.
        threshold (float): Value between 0 and 1.
        method (str): Method used to calculate corelation between columns. Available methods: {‘pearson’, ‘kendall’, ‘spearman’} or callable
    Returns:
        Data Frame with not correleted features between each other.

    """
    
    
    unCorrelatedFeatures = set()
    
    corr_data = data1.corr(method=method)
    corr_data = corr_data[np.abs(corr_data) < threshold]
    unCorrelatedFeatures.add(corr_data.columns[0])
    columnsToCheck = corr_data[corr_data.columns[0]].dropna().index
    for column in columnsToCheck:
        previousColumns = corr_data.loc[corr_data.index.isin(unCorrelatedFeatures),column]
        if np.sum(previousColumns < threshold) == len(unCorrelatedFeatures):
            unCorrelatedFeatures.add(column)
    
    return data[unCorrelatedFeatures]
=======
import phik

def remove_uncorrelated_with_target(data, target_column: str, 
                                    threshold: float = 0.3, 
                                    method: str = 'pearson', 
                                    remove_anticorrelated: bool = True,
                                    interval_cols: list = None,
                                    verbose: bool = False):
    '''
    This function removes features that are weakly correlated to the target column.
    
    Args:
        data (DataFrame): data to remove the uncorrelated columns from,
        
        target_column (str): target column to compare the other features with,
        
        threshold (float): correlation threshold,
        
        method (str): 'pearson', 'kendall', 'spearman', 'phik':
            - 'pearson' - standard correlation coefficient
            - 'kendall' - Kendall Tau correlation coefficient 
            - 'spearman' - Spearman rank correlation 
            - 'phik' - described at https://arxiv.org/abs/1811.11440)
        
        remove_anticorrelated (bool): determines if features that are anti-correlated
            above the given threshold should be removed from the dataframe (True, default) 
            or should be left in the data (False)
        
        interval_cols (list) - column names of columns with interval variables, only relevant
            in the 'phik' method, the default behaviour is to assume that all columns 
            are numerical
            
        verbose (bool) - this mode if turned on (True) provides details about the execution of the code
        
    Returns:
        data_copy (DataFrame): data after removing the weakly correlated features
        
        removed_columns (list): names of removed columns

     '''
    
    data_copy = data.copy()

    if method in ['pearson','kendall','spearman']:
        corr = data_copy.corr(method=method)
    elif method == 'phik':
        if interval_cols:
            corr = data_copy.phik_matrix(interval_cols=interval_cols)
        else:
            corr = data_copy.phik_matrix(interval_cols=data_copy.columns)
    else: 
        raise KeyError('Provide a valid method name.')
    
    # Show features with highest and lowest correlation with the target column
    corr_target = corr[target_column]
    corr_target = corr_target.sort_values(ascending=False)
    if verbose:
        print(f'Features with highest correlation with the target columns are: \n{corr_target.head(5)}')
        print(f'Features with lowest correlation with the target columns are: \n{corr_target.tail(5)}')

    # Remove features weakly correlating with target 
    features_to_remove = corr_target[corr_target < threshold].index
    if remove_anticorrelated:
         features_to_keep = corr_target[abs(corr_target) > threshold].index
    else:
         features_to_keep = corr_target[corr_target > threshold].index
            
    data_copy = data_copy[features_to_keep]
    if verbose:
        print(f'({len(features_to_remove)} features correlated with target column ({target_column})',
              f'weaker than {threshold} have been removed',
              f'and the data now has the shape {data_copy.shape}.')
    
    return data_copy, list(features_to_remove)
  
>>>>>>> abaac760
<|MERGE_RESOLUTION|>--- conflicted
+++ resolved
@@ -1,5 +1,9 @@
-# modify this file and submit PR
-<<<<<<< HEAD
+import pandas as pd
+import phik
+from sklearn.ensemble import IsolationForest
+from sklearn.cluster import DBSCAN
+from sklearn.svm import OneClassSVM
+
 def removeOutliers(data: pd.DataFrame, method: str, treshold: float):
      """ 
     Function try to find outliers in given data set using one of available methods: DBSSCAN, OneClassSVN, IsolationForest. 
@@ -54,8 +58,8 @@
             unCorrelatedFeatures.add(column)
     
     return data[unCorrelatedFeatures]
-=======
-import phik
+
+
 
 def remove_uncorrelated_with_target(data, target_column: str, 
                                     threshold: float = 0.3, 
@@ -129,5 +133,3 @@
               f'and the data now has the shape {data_copy.shape}.')
     
     return data_copy, list(features_to_remove)
-  
->>>>>>> abaac760
